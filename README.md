# serde_closure

[![Crates.io](https://img.shields.io/crates/v/serde_closure.svg?maxAge=86400)](https://crates.io/crates/serde_closure)
[![MIT / Apache 2.0 licensed](https://img.shields.io/crates/l/serde_closure.svg?maxAge=2592000)](#License)
[![Build Status](https://dev.azure.com/alecmocatta/serde_closure/_apis/build/status/tests?branchName=master)](https://dev.azure.com/alecmocatta/serde_closure/_build?definitionId=10)

[📖 Docs](https://docs.rs/serde_closure) | [💬 Chat](https://constellation.zulipchat.com/#narrow/stream/213236-subprojects)

Serializable and debuggable closures.

This library provides macros that wrap closures to make them serializable and
debuggable.

## My version
This version supports getting serialized captured variables.

For example,
```rust
use serde_closure::{traits::Fn, Fn};

let one = 1;
let plus_one = Fn!(|x: i32| x + one);

<<<<<<< HEAD
println!("{:?}", plus_one.f.get_ser_captured_var());
assert_eq!(2, plus_one(1));
=======
assert_eq!(2, plus_one.call((1,))); // this works on stable and nightly
// assert_eq!(2, plus_one(1));      // this only works on nightly
>>>>>>> 01a4d44c
println!("{:#?}", plus_one);

// prints:
// [1, 0, 0, 0]
// Fn<main::{{closure}} at main.rs:6:15> {
//     one: 1,
//     source: "| x : i32 | x + one",
// }
```

This library aims to work in as simple and safe a way as possible. On stable
Rust the wrapped closures implement
[`traits::FnOnce`](https://docs.rs/serde_closure/0.3/serde_closure/traits/trait.FnOnce.html),
[`traits::FnMut`](https://docs.rs/serde_closure/0.3/serde_closure/traits/trait.FnMut.html)
and [`traits::Fn`](https://docs.rs/serde_closure/0.3/serde_closure/traits/trait.Fn.html),
and on nightly Rust
[`std::ops::FnOnce`](https://doc.rust-lang.org/std/ops/trait.FnOnce.html),
[`std::ops::FnMut`](https://doc.rust-lang.org/std/ops/trait.FnMut.html) and
[`std::ops::Fn`](https://doc.rust-lang.org/std/ops/trait.Fn.html) are
implemented as well using the `unboxed_closures` and `fn_traits` features (rust
issue [#29625](https://github.com/rust-lang/rust/issues/29625)).

 * There are three macros,
   [`FnOnce`](https://docs.rs/serde_closure/0.3/serde_closure/macro.FnOnce.html),
   [`FnMut`](https://docs.rs/serde_closure/0.3/serde_closure/macro.FnMut.html)
   and [`Fn`](https://docs.rs/serde_closure/0.3/serde_closure/macro.Fn.html),
   corresponding to the three types of Rust closure.
 * Wrap your closure with one of the macros and it will now implement `Copy`,
   `Clone`, `PartialEq`, `Eq`, `Hash`, `PartialOrd`, `Ord`, `Serialize`,
   `Deserialize` and `Debug`.
 * There are some minor syntax limitations, which are documented below.
 * This crate has one unavoidable but documented and sound usage of
   `unsafe`.

## Examples of wrapped closures
**Inferred, non-capturing closure:**
```rust
|a| a+1
```
```rust
FnMut!(|a| a+1)
```

**Annotated, non-capturing closure:**
```rust
|a: String| -> String { a.to_uppercase() }
```
```rust
FnMut!(|a: String| -> String { a.to_uppercase() })
```

**Inferred closure, capturing `num`:**
```rust
let mut num = 0;
|a| num += a
```
```rust
let mut num = 0;
FnMut!(|a| num += a)
```

**`move` closure, capturing `hello` and `world`:**
```rust
let hello = String::from("hello");
let mut world = String::new();
move |name| {
    world += (hello.to_uppercase() + name).as_str();
}
```
```rust
let hello = String::from("hello");
let mut world = String::new();
FnMut!(move |name| {
    world += (hello.to_uppercase() + name).as_str();
})
```

## Limitations
There are currently some minor limitations:

 * Use of types that start with a lowercase letter need might need to be
   disambiguated from variables. If you see an error like the following, fix the
   case of the type, or append it with `my_struct::<>` to disambiguate.
```text
error[E0308]: mismatched types
   --> tests/test.rs:450:4
    |
449 |       FnOnce!(move || {
    |  _____-
450 | |         my_struct;
    | |         ^^^^^^^^^ expected struct `serde_closure::internal::a_variable`, found struct `my_struct`
451 | |     });
    | |______- in this macro invocation
    |
    = note: expected type `serde_closure::internal::a_variable`
               found type `my_struct`
```

 * Use of variables that start with an uppercase letter might need to be
   disambiguated from types. If you see an error like the following, fix the
   case of the variable, or wrap it with `(MyVariable)` to disambiguate.
```text
error: imports cannot refer to local variables
   --> tests/test.rs:422:3
    |
417 |       FnOnce!(move || {
    |  _____-
418 | |         MyVariable;
    | |         ^^^^^^^^^^
419 | |     });
    | |______- in this macro invocation
    |
```

 * Functions and closures called inside the closure might need to be
   disambiguated. This can be done the same as above with `function::<>` for
   functions and `(closure)` for closures.

## Serializing between processes

Closures created by this crate are unnameable – i.e. just like normal closures,
there is no Rust syntax available with which to write the type. What this means
is that to deserialize a closure, you either need to specify the precise type
you're deserializing without naming it (which is possible but not particularly
practical), or *erase* the type by storing it in a
[trait object](https://doc.rust-lang.org/beta/book/ch17-02-trait-objects.html).

The [`serde_traitobject`](https://github.com/alecmocatta/serde_traitobject)
crate enables trait objects to be safely serialized and sent between other
processes running the same binary.

For example, if you have multiple forks of a process, or the same binary running
on each of a cluster of machines,
[`serde_traitobject`](https://github.com/alecmocatta/serde_traitobject) would
help you to send serializable closures between them. This can be done by
upcasting the closure to a `Box<dyn serde_traitobject::Fn()>`, which is
automatically serializable and deserializable with
[`serde`](https://github.com/serde-rs/serde).

## License
Licensed under either of

 * Apache License, Version 2.0, ([LICENSE-APACHE.txt](LICENSE-APACHE.txt) or http://www.apache.org/licenses/LICENSE-2.0)
 * MIT license ([LICENSE-MIT.txt](LICENSE-MIT.txt) or http://opensource.org/licenses/MIT)

at your option.

Unless you explicitly state otherwise, any contribution intentionally submitted for inclusion in the work by you, as defined in the Apache-2.0 license, shall be dual licensed as above, without any additional terms or conditions.<|MERGE_RESOLUTION|>--- conflicted
+++ resolved
@@ -21,13 +21,9 @@
 let one = 1;
 let plus_one = Fn!(|x: i32| x + one);
 
-<<<<<<< HEAD
 println!("{:?}", plus_one.f.get_ser_captured_var());
-assert_eq!(2, plus_one(1));
-=======
 assert_eq!(2, plus_one.call((1,))); // this works on stable and nightly
 // assert_eq!(2, plus_one(1));      // this only works on nightly
->>>>>>> 01a4d44c
 println!("{:#?}", plus_one);
 
 // prints:
