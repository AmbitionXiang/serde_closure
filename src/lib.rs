--- conflicted
+++ resolved
@@ -656,13 +656,7 @@
 	//! See the [readme](super) for examples.
 
 	use serde::{Deserialize, Serialize};
-<<<<<<< HEAD
-	use std::{
-		fmt::{self, Debug}, ops, boxed::Box,
-	};
-=======
 	use std::fmt::{self, Debug};
->>>>>>> 01a4d44c
 
 	use super::internal;
 
@@ -730,7 +724,6 @@
 		}
 	}
 
-<<<<<<< HEAD
     impl<F> Peep for FnOnce<F>
     where 
         F: Peep,
@@ -749,15 +742,10 @@
         }
     }
 
-    /// A struct representing a serializable closure, created by the
-	/// [`FnMut`](macro@FnMut) macro. Implements [`std::ops::FnMut`],
-	/// [`Debug`], [`Serialize`] and [`Deserialize`], and various convenience
-=======
 	/// A struct representing a serializable closure, created by the
 	/// [`FnMut`](macro@super::FnMut) macro. Implements [`traits::FnMut`](super::traits::FnMut)
 	/// (and [`std::ops::FnMut`] on nightly), [`Debug`], [`Serialize`] and
 	/// [`Deserialize`], and various convenience
->>>>>>> 01a4d44c
 	/// traits.
 	///
 	/// See the [readme](super) for examples.
